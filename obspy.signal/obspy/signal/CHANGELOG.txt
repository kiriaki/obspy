dev:
 * adding function for cross correlation pick correction
 * removing pitsa-compatibility in response function calculation
   (no complex conjugate)
 * preventing a possible duplicated overall sensitivity removal in seisSim
   when using the option seedresp
<<<<<<< HEAD
 * optimizing bbfk C-source: Array analysis (sonic / bbfk) now runs at
   least twice as fast
=======
 * adding optimized C-code for classic STALTA. Runs aproximally, 1000x
   faster than pure python code. It has now the same order of speed as the
   recursive STALTA
>>>>>>> 642b4dae

0.7.0:
 * adding toolbox to calculate Time-Frequency Misfits
 * fixed bug in calculation of time derivatives
 * fixing a misleading entry point for trigger, adding a missing one
 * adding coincidence triggering routine<|MERGE_RESOLUTION|>--- conflicted
+++ resolved
@@ -4,14 +4,11 @@
    (no complex conjugate)
  * preventing a possible duplicated overall sensitivity removal in seisSim
    when using the option seedresp
-<<<<<<< HEAD
  * optimizing bbfk C-source: Array analysis (sonic / bbfk) now runs at
    least twice as fast
-=======
  * adding optimized C-code for classic STALTA. Runs aproximally, 1000x
    faster than pure python code. It has now the same order of speed as the
    recursive STALTA
->>>>>>> 642b4dae
 
 0.7.0:
  * adding toolbox to calculate Time-Frequency Misfits
