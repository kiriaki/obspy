--- conflicted
+++ resolved
@@ -13,11 +13,8 @@
 from __future__ import (absolute_import, division, print_function,
                         unicode_literals)
 from future.builtins import *  # NOQA
-<<<<<<< HEAD
-=======
 from future import standard_library
 from future.utils import native_str
->>>>>>> 30722800
 
 from base64 import b64encode
 import socket
